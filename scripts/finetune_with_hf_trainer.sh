export CUDA_VISIBLE_DEVICES=0,1,2,3

MODEL_SIZE=7B
<<<<<<< HEAD
NUM_GPUS=1
BATCH_SIZE_PER_GPU=4
TOTAL_BATCH_SIZE=16
GRADIENT_ACC_STEPS=$(($TOTAL_BATCH_SIZE/$NUM_GPUS/$BATCH_SIZE_PER_GPU))
echo "Training llama model ${MODEL_SIZE} using $NUM_GPUS GPUs, $BATCH_SIZE_PER_GPU batch size per GPU, $GRADIENT_ACC_STEPS gradient accumulation steps"

deepspeed open_instruct/finetune_trainer.py \
    --deepspeed ds_configs/stage3_offloading.conf \
    --model_name_or_path huggyllama/llama-7b \
    --tokenizer_name huggyllama/llama-7b \
    --use_fast_tokenizer False \
    --train_file data/processed/flan_v2/flan_v2_data.jsonl \
    --max_seq_length 512 \
=======
NUM_GPUS=2
BATCH_SIZE_PER_GPU=1
TOTAL_BATCH_SIZE=128
GRADIENT_ACC_STEPS=$(($TOTAL_BATCH_SIZE/$NUM_GPUS/$BATCH_SIZE_PER_GPU))
echo "Training llama model ${MODEL_SIZE} using $NUM_GPUS GPUs, $BATCH_SIZE_PER_GPU batch size per GPU, $GRADIENT_ACC_STEPS gradient accumulation steps"

deepspeed --include localhost:0,1 open_instruct/finetune_trainer.py \
    --deepspeed ds_configs/stage3_no_offloading.conf \
    --model_name_or_path ../hf_llama_models/${MODEL_SIZE} \
    --tokenizer_name ../hf_llama_models/${MODEL_SIZE} \
    --use_flash_attn True \
    --use_fast_tokenizer False \
    --train_file data/processed/tulu_v1/tulu_v1_data.jsonl \
    --max_seq_length 2048 \
    --preprocessing_num_workers 64 \
>>>>>>> 9ebcb582
    --do_train \
    --per_device_train_batch_size $BATCH_SIZE_PER_GPU \
    --gradient_accumulation_steps $GRADIENT_ACC_STEPS \
    --learning_rate 2e-4 \
    --lr_scheduler_type constant \
    --warmup_ratio 0.03 \
    --weight_decay 0. \
    --evaluation_strategy "no" \
    --logging_steps 1 \
    --save_strategy epoch \
    --save_total_limit 1 \
<<<<<<< HEAD
    --num_train_epochs 3 \
    --output_dir output/flan_v2_${MODEL_SIZE}_master/ \
    --bf16 \
    --tf32 True \
    --use_lora \
    --lora_rank 64 \
    --lora_alpha 16 \
    --lora_dropout 0.05 \
    --overwrite_output_dir \
    --report_to wandb
=======
    --num_train_epochs 2 \
    --output_dir output/tulu_v1_${MODEL_SIZE}/ \
    --bf16 \
    --tf32 True \
    --torch_dtype bfloat16 \
    --overwrite_output_dir \
    --report_to "tensorboard" \
    --max_steps 10 
>>>>>>> 9ebcb582
<|MERGE_RESOLUTION|>--- conflicted
+++ resolved
@@ -1,21 +1,6 @@
 export CUDA_VISIBLE_DEVICES=0,1,2,3
 
 MODEL_SIZE=7B
-<<<<<<< HEAD
-NUM_GPUS=1
-BATCH_SIZE_PER_GPU=4
-TOTAL_BATCH_SIZE=16
-GRADIENT_ACC_STEPS=$(($TOTAL_BATCH_SIZE/$NUM_GPUS/$BATCH_SIZE_PER_GPU))
-echo "Training llama model ${MODEL_SIZE} using $NUM_GPUS GPUs, $BATCH_SIZE_PER_GPU batch size per GPU, $GRADIENT_ACC_STEPS gradient accumulation steps"
-
-deepspeed open_instruct/finetune_trainer.py \
-    --deepspeed ds_configs/stage3_offloading.conf \
-    --model_name_or_path huggyllama/llama-7b \
-    --tokenizer_name huggyllama/llama-7b \
-    --use_fast_tokenizer False \
-    --train_file data/processed/flan_v2/flan_v2_data.jsonl \
-    --max_seq_length 512 \
-=======
 NUM_GPUS=2
 BATCH_SIZE_PER_GPU=1
 TOTAL_BATCH_SIZE=128
@@ -31,7 +16,6 @@
     --train_file data/processed/tulu_v1/tulu_v1_data.jsonl \
     --max_seq_length 2048 \
     --preprocessing_num_workers 64 \
->>>>>>> 9ebcb582
     --do_train \
     --per_device_train_batch_size $BATCH_SIZE_PER_GPU \
     --gradient_accumulation_steps $GRADIENT_ACC_STEPS \
@@ -43,18 +27,6 @@
     --logging_steps 1 \
     --save_strategy epoch \
     --save_total_limit 1 \
-<<<<<<< HEAD
-    --num_train_epochs 3 \
-    --output_dir output/flan_v2_${MODEL_SIZE}_master/ \
-    --bf16 \
-    --tf32 True \
-    --use_lora \
-    --lora_rank 64 \
-    --lora_alpha 16 \
-    --lora_dropout 0.05 \
-    --overwrite_output_dir \
-    --report_to wandb
-=======
     --num_train_epochs 2 \
     --output_dir output/tulu_v1_${MODEL_SIZE}/ \
     --bf16 \
@@ -62,5 +34,4 @@
     --torch_dtype bfloat16 \
     --overwrite_output_dir \
     --report_to "tensorboard" \
-    --max_steps 10 
->>>>>>> 9ebcb582
+    --max_steps 10 