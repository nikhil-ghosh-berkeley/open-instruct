--- conflicted
+++ resolved
@@ -6,12 +6,6 @@
 import os
 from importlib import import_module
 from transformers import StoppingCriteria
-<<<<<<< HEAD
-from peft import PeftModel
-
-from open_instruct.finetune import encode_with_prompt_completion_format
-=======
->>>>>>> 9ebcb582
 from eval.dispatch_openai_requests import dispatch_openai_chat_requesets, dispatch_openai_prompt_requesets
 
 
@@ -223,12 +217,7 @@
         load_in_8bit=False, 
         convert_to_half=False,
         gptq_model=False,
-<<<<<<< HEAD
-        use_fast_tokenizer=False,
-        adapter_path=None,
-=======
         use_fast_tokenizer=True,
->>>>>>> 9ebcb582
         padding_side="left",
     ):
     
